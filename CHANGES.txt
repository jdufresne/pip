--- conflicted
+++ resolved
@@ -1,13 +1,12 @@
-<<<<<<< HEAD
 **7.1.0 (unreleased)**
-=======
+
+
 **7.0.1 (2015-05-22)**
 
 * Don't build and cache wheels for non-editable installations from VCSs.
 
 * Allow ``--allow-all-external`` inside of a requirements.txt file, fixing a
   regression in 7.0.
->>>>>>> c7d298d6
 
 
 **7.0.0 (2015-05-21)**
