<<<<<<< HEAD
**7.1.0 (unreleased)**
=======
**7.0.3 (2015-06-01)**

* Fixed a regression where ``--no-cache-dir`` would raise an exception, fixes
  :issue:`2855`.
>>>>>>> 22baf0ca


**7.0.2 (2015-06-01)**

* **BACKWARD INCOMPATIBLE** Revert the change (released in v7.0.0) that
  required quoting in requirements files around specifiers containing
  environment markers. (:pull:`2841`)

* **BACKWARD INCOMPATIBLE** Revert the accidental introduction of support for
  options interleaved with requirements, version specifiers etc in
  ``requirements`` files. (:pull:`2841`)

* Expand ``~`` in the cache directory when caching wheels, fixes :issue:`2816`.

* Use ``python -m pip`` instead of ``pip`` when recommending an upgrade command
  to Windows users.


**7.0.1 (2015-05-22)**

* Don't build and cache wheels for non-editable installations from VCSs.

* Allow ``--allow-all-external`` inside of a requirements.txt file, fixing a
  regression in 7.0.


**7.0.0 (2015-05-21)**

* **BACKWARD INCOMPATIBLE** Removed the deprecated ``--mirror``,
  ``--use-mirrors``, and ``-M`` options.

* **BACKWARD INCOMPATIBLE** Removed the deprecated ``zip`` and ``unzip``
  commands.

* **BACKWARD INCOMPATIBLE** Removed the deprecated ``--no-install`` and
  ``--no-download`` options.

* **BACKWARD INCOMPATIBLE** No longer implicitly support an insecure origin
  origin, and instead require insecure origins be explicitly trusted with the
  ``--trusted-host`` option.

* **BACKWARD INCOMPATIBLE** Removed the deprecated link scraping that attempted
  to parse HTML comments for a specially formatted comment.

* **BACKWARD INCOMPATIBLE** Requirements in requirements files containing
  markers must now be quoted due to parser changes from (:pull:`2697`) and
  (:pull:`2725`).  For example, use ``"SomeProject; python_version < '2.7'"``,
  not simply ``SomeProject; python_version < '2.7'``

* Ignores bz2 archives if Python wasn't compiled with bz2 support.
  Fixes :issue:`497`

* Support ``--install-option`` and ``--global-option`` per requirement in
  requirement files (:pull:`2537`)

* Build Wheels prior to installing from sdist, caching them in the pip cache
  directory to speed up subsequent installs. (:pull:`2618`)

* Allow fine grained control over the use of wheels and source builds.
  (:pull:`2699`)

* ``--no-use-wheel`` and ``--use-wheel`` are deprecated in favour of new
  options ``--no-binary`` and ``--only-binary``. The equivalent of
  ``--no-use-wheel`` is ``--no-binary=:all:``. (:pull:`2699`)

* The use of ``--install-option``, ``--global-option`` or ``--build-option``
  disable the use of wheels, and the autobuilding of wheels. (:pull:`2711`)
  Fixes :issue:`2677`

* Improve logging when a requirement marker doesn't match your environment
  (:pull:`2735`)

* Removed the temporary modifications (that began in pip v1.4 when distribute
  and setuptools merged) that allowed distribute to be considered a conflict to
  setuptools. ``pip install -U setuptools`` will no longer upgrade "distribute"
  to "setuptools".  Instead, use ``pip install -U distribute`` (:pull:`2767`).

* Only display a warning to upgrade pip when the newest version is a final
  release and it is not a post release of the version we already have
  installed (:pull:`2766`).

* Display a warning when attempting to access a repository that uses HTTPS when
  we don't have Python compiled with SSL support (:pull:`2761`).

* Allowing using extras when installing from a file path without requiring the
  use of an editable (:pull:`2785`).

* Fix an infinite loop when the cache directory is stored on a file system
  which does not support hard links (:pull:`2796`).

* Remove the implicit debug log that was written on every invocation, instead
  users will need to use ``--log`` if they wish to have one (:pull:`2798`).


**6.1.1 (2015-04-07)**

* No longer ignore dependencies which have been added to the standard library,
  instead continue to install them.


**6.1.0 (2015-04-07)**

* Fixes :issue:`2502`. Upgrades were failing when no potential links were found
  for dependencies other than the current installation. (:pull:`2538`)

* Use a smoother progress bar when the terminal is capable of handling it,
  otherwise fallback to the original ASCII based progress bar.

* Display much less output when `pip install` succeeds, because on success,
  users probably don't care about all the nitty gritty details of compiling and
  installing. When `pip install` fails, display the failed install output once
  instead of twice, because once is enough. (:pull:`2487`)

* Upgrade the bundled copy of requests to 2.6.0, fixing CVE-2015-2296.

* Display format of latest package when using ``pip list --outdated``.
  (:pull:`2475`)

* Don't use pywin32 as ctypes should always be available on Windows, using
  pywin32 prevented uninstallation of pywin32 on Windows. (:pull:`2467`)

* Normalize the ``--wheel-dir`` option, expanding out constructs such as ``~``
  when used (:pull:`2441`).

* Display a warning when an undefined extra has been requested. (:pull:`2142`)

* Speed up installing a directory in certain cases by creating a sdist instead
  of copying the entire directory. (:pull:`2535`)

* Don't follow symlinks when uninstalling files (:pull:`2552`)

* Upgrade the bundled copy of cachecontrol from 0.11.1 to 0.11.2.
  Fixes :issue:`2481` (:pull:`2595`)

* Attempt to more smartly choose the order of installation to try and install
  dependencies before the projects that depend on them. (:pull:`2616`)

* Skip trying to install libraries which are part of the standard library.
  (:pull:`2636`, :pull:`2602`)

* Support arch specific wheels that are not tied to a specific Python ABI.
  (:pull:`2561`)

* Output warnings and errors to stderr instead of stdout. (:pull:`2543`)

* Adjust the cache dir file checks to only check ownership if the effective
  user is root. (:pull:`2396`)

* Install headers into a per project name directory instead of all of them into
  the root directory when inside of a virtual environment. (:pull:`2421`)


**6.0.8 (2015-02-04)**

* Fix an issue where the ``--download`` flag would cause pip to no longer use
  randomized build directories.

* Fix an issue where pip did not properly unquote quoted URLs which contain
  characters like PEP 440's epoch separator (``!``).

* Fix an issue where distutils installed projects were not actually uninstalled
  and deprecate attempting to uninstall them altogether.

* Retry deleting directories incase a process like an antivirus is holding the
  directory open temporarily.

* Fix an issue where pip would hide the cursor on Windows but would not reshow
  it.


**6.0.7 (2015-01-28)**

* Fix a regression where Numpy requires a build path without symlinks to
  properly build.

* Fix a broken log message when running ``pip wheel`` without a requirement.

* Don't mask network errors while downloading the file as a hash failure.

* Properly create the state file for the pip version check so it only happens
  once a week.

* Fix an issue where switching between Python 3 and Python 2 would evict cached
  items.

* Fix a regression where pip would be unable to successfully uninstall a
  project without a normalized version.


**6.0.6 (2015-01-03)**

* Continue the regression fix from 6.0.5 which was not a complete fix.


**6.0.5 (2015-01-03)**

* Fix a regression with 6.0.4 under Windows where most commands would raise an
  exception due to Windows not having the ``os.geteuid()`` function.


**6.0.4 (2015-01-03)**

* Fix an issue where ANSI escape codes would be used on Windows even though the
  Windows shell does not support them, causing odd characters to appear with
  the progress bar.

* Fix an issue where using -v would cause an exception saying
  ``TypeError: not all arguments converted during string formatting``.

* Fix an issue where using -v with dependency links would cause an exception
  saying ``TypeError: 'InstallationCandidate' object is not iterable``.

* Fix an issue where upgrading distribute would cause an exception saying
  ``TypeError: expected string or buffer``.

* Show a warning and disable the use of the cache directory when the cache
  directory is not owned by the current user, commonly caused by using ``sudo``
  without the ``-H`` flag.

* Update PEP 440 support to handle the latest changes to PEP 440, particularly
  the changes to ``>V`` and ``<V`` so that they no longer imply ``!=V.*``.

* Document the default cache directories for each operating system.

* Create the cache directory when the pip version check needs to save to it
  instead of silently logging an error.

* Fix a regression where the ``-q`` flag would not properly suppress the
  display of the progress bars.


**6.0.3 (2014-12-23)**

* Fix an issue where the implicit version check new in pip 6.0 could cause pip
  to block for up to 75 seconds if PyPI was not accessible.

* Make ``--no-index`` imply ``--disable-pip-version-check``.


**6.0.2 (2014-12-23)**

* Fix an issue where the output saying that a package was installed would
  report the old version instead of the new version during an upgrade.

* Fix left over merge conflict markers in the documentation.

* Document the backwards incompatible PEP 440 change in the 6.0.0 changelog.


**6.0.1 (2014-12-22)**

* Fix executable file permissions for Wheel files when using the distutils
  scripts option.

* Fix a confusing error message when an exceptions was raised at certain
  points in pip's execution.

* Fix the missing list of versions when a version cannot be found that matches
  the specifiers.

* Add a warning about the possibly problematic use of > when the given
  specifier doesn't match anything.

* Fix an issue where installing from a directory would not copy over certain
  directories which were being excluded, however some build systems rely on
  them.


**6.0 (2014-12-22)**

* **PROCESS** Version numbers are now simply ``X.Y`` where the leading ``1``
  has been dropped.

* **BACKWARD INCOMPATIBLE** Dropped support for Python 3.1.

* **BACKWARD INCOMPATIBLE** Removed the bundle support which was deprecated in
  1.4. (:pull:`1806`)

* **BACKWARD INCOMPATIBLE** File lists generated by `pip show -f` are now
  rooted at the location reported by show, rather than one (unstated)
  directory lower. (:pull:`1933`)

* **BACKWARD INCOMPATIBLE** The ability to install files over the FTP protocol
  was accidently lost in pip 1.5 and it has now been decided to not restore
  that ability.

* **BACKWARD INCOMPATIBLE** PEP 440 is now fully implemented, this means that
  in some cases versions will sort differently or version specifiers will be
  interpreted differently than previously. The common cases should all function
  similarly to before.

* **DEPRECATION** ``pip install --download-cache`` and
  ``pip wheel --download-cache`` command line flags have been deprecated and
  the functionality removed. Since pip now automatically configures and uses
  it's internal HTTP cache which supplants the ``--download-cache`` the
  existing options have been made non functional but will still be accepted
  until their removal in pip v8.0. For more information please see
  https://pip.pypa.io/en/stable/reference/pip_install.html#caching

* **DEPRECATION** ``pip install --build`` and ``pip install --no-clean`` are now
  *NOT* deprecated.  This reverses the deprecation that occurred in v1.5.3. See
  :issue:`906` for discussion.

* **DEPRECATION** Implicitly accessing URLs which point to an origin which is
  not a secure origin, instead requiring an opt-in for each host using the new
  ``--trusted-host`` flag (``pip install --trusted-host example.com foo``).

* Allow the new ``--trusted-host`` flag to also disable TLS verification for
  a particular hostname.

* Added a ``--user`` flag to ``pip freeze`` and ``pip list`` to check the
  user site directory only.

* Fixed :issue:`1873`. Silence byte compile errors when installation succeed.

* Added a virtualenv-specific configuration file. (:pull:`1364`)

* Added site-wide configuation files. (:pull:`1978`)

* Added an automatic check to warn if there is an updated version of pip
  available (:pull:`2049`).

* `wsgiref` and `argparse` (for >py26) are now excluded from `pip list` and `pip
  freeze` (:pull:`1606`, :pull:`1369`)

* Fixed :issue:`1424`. Add ``--client-cert`` option for SSL client certificates.

* Fixed :issue:`1484`. `pip show --files` was broken for wheel installs. (:pull:`1635`)

* Fixed :issue:`1641`. install_lib should take precedence when reading distutils config.
  (:pull:`1642`)

* Send `Accept-Encoding: identity` when downloading files in an attempt to
  convince some servers who double compress the downloaded file to stop doing
  so. (:pull:`1688`)

* Fixed :issue:`1559`. Stop breaking when given pip commands in uppercase (:pull:`1725`)

* Fixed :issue:`1618`. Pip no longer adds duplicate logging consumers, so it
  won't create duplicate output when being called multiple times. (:pull:`1723`)

* Fixed :issue:`1769`. `pip wheel` now returns an error code if any wheels
  fail to build.

* Fixed :issue:`1775`. `pip wheel` wasn't building wheels for dependencies of
  editable requirements.

* Allow the use of ``--no-use-wheel`` within a requirements file. (:pull:`1859`)

* Fixed :issue:`1680`. Attempt to locate system TLS certificates to use instead
  of the included CA Bundle if possible. (:pull:`1866`)

* Fixed :issue:`1319`. Allow use of Zip64 extension in Wheels and other zip
  files. (:pull:`1868`)

* Fixed :issue:`1101`. Properly handle an index or --find-links target which
  has a <base> without a href attribute. (:pull:`1869`)

* Fixed :issue:`1885`. Properly handle extras when a project is installed
  via Wheel. (:pull:`1896`)

* Fixed :issue:`1180`. Added support to respect proxies in ``pip search``. It
  also fixes :issue:`932` and :issue:`1104`. (:pull:`1902`)

* Fixed :issue:`798` and :issue:`1060`. `pip install --download` works with vcs links.
  (:pull:`1926`)

* Fixed :issue:`1456`. Disabled warning about insecure index host when using localhost.
  Based off of Guy Rozendorn's work in :pull:`1718`. (:pull:`1967`)

* Allow the use of OS standard user configuration files instead of ones simply
  based around ``$HOME``. (:pull:`2021`)

* Fixed :issue:`1825`. When installing directly from wheel paths or urls,
  previous versions were not uninstalled. This also fixes :issue:`804`
  specifically for the case of wheel archives. (:pull:`1838`)

* Fixed :issue:`2075`, detect the location of the ``.egg-info`` directory by
  looking for any file located inside of it instead of relying on the record
  file listing a directory. (:pull:`2076`)

* Fixed :issue:`1964`, :issue:`1935`, :issue:`676`, Use a randomized and secure
  default build directory when possible. (:pull:`2122`, CVE-2014-8991)

* Fixed :issue:`1433`. Support environment markers in requirements.txt files.
  (:pull:`2134`)

* Automatically retry failed HTTP requests by default. (:pull:`1444`, :pull:`2147`)

* Fixed :issue:`1100` - Handle HTML Encoding better using a method that is more
  similar to how browsers handle it. (:pull:`1874`)

* Reduce the verbosity of the pip command by default. (:pull:`2175`,
  :pull:`2177`, :pull:`2178`)

* Fixed :issue:`2031` - Respect sys.executable on OSX when installing from
  Wheels.

* Display the entire URL of the file that is being downloaded when downloading
  from a non PyPI repository (:pull:`2183`).

* Support setuptools style environment markers in a source distribution
  (:pull:`2153`).


**1.5.6 (2014-05-16)**

* Upgrade requests to 2.3.0 to fix an issue with proxies on Python 3.4.1
  (:pull:`1821`).


**1.5.5 (2014-05-03)**


* Fixes :issue:`1632`.  Uninstall issues on debianized pypy, specifically issues with
  setuptools upgrades. (:pull:`1743`)

* Update documentation to point at https://bootstrap.pypa.io/get-pip.py for
  bootstrapping pip.

* Update docs to point to https://pip.pypa.io/

* Upgrade the bundled projects (distlib==0.1.8, html5lib==1.0b3, six==1.6.1,
  colorama==0.3.1, setuptools==3.4.4).


**1.5.4 (2014-02-21)**


* Correct deprecation warning for ``pip install --build`` to only notify when
  the `--build` value is different than the default.


**1.5.3 (2014-02-20)**


* **DEPRECATION** ``pip install --build`` and ``pip install --no-clean`` are now
  deprecated.  See :issue:`906` for discussion.

* Fixed :issue:`1112`. Couldn't download directly from wheel paths/urls, and when wheel
  downloads did occur using requirement specifiers, dependencies weren't
  downloaded (:pull:`1527`)

* Fixed :issue:`1320`. ``pip wheel`` was not downloading wheels that already existed (PR
  :issue:`1524`)

* Fixed :issue:`1111`. ``pip install --download`` was failing using local
  ``--find-links`` (:pull:`1524`)

* Workaround for Python bug http://bugs.python.org/issue20053 (:pull:`1544`)

* Don't pass a unicode __file__ to setup.py on Python 2.x (:pull:`1583`)

* Verify that the Wheel version is compatible with this pip (:pull:`1569`)


**1.5.2 (2014-01-26)**


* Upgraded the vendored ``pkg_resources`` and ``_markerlib`` to setuptools 2.1.

* Fixed an error that prevented accessing PyPI when pyopenssl, ndg-httpsclient,
  and pyasn1 are installed

* Fixed an issue that caused trailing comments to be incorrectly included as
  part of the URL in a requirements file


**1.5.1 (2014-01-20)**


* pip now only requires setuptools (any setuptools, not a certain version) when
  installing distributions from src (i.e. not from wheel). (:pull:`1434`).

* `get-pip.py` now installs setuptools, when it's not already installed
  (:pull:`1475`)

* Don't decode downloaded files that have a ``Content-Encoding`` header.
  (:pull:`1435`)

* Fix to correctly parse wheel filenames with single digit versions.
  (:pull:`1445`)

* If `--allow-unverified` is used assume it also means `--allow-external`.
  (:pull:`1457`)


**1.5 (2014-01-01)**


* **BACKWARD INCOMPATIBLE** pip no longer supports the ``--use-mirrors``,
  ``-M``, and ``--mirrors`` flags. The mirroring support has been removed. In
  order to use a mirror specify it as the primary index with ``-i`` or
  ``--index-url``, or as an additional index with ``--extra-index-url``. (:pull:`1098`, CVE-2013-5123)

* **BACKWARD INCOMPATIBLE** pip no longer will scrape insecure external urls by
  default nor will it install externally hosted files by default. Users may opt
  into installing externally hosted or insecure files or urls using
  ``--allow-external PROJECT`` and ``--allow-unverified PROJECT``. (:pull:`1055`)

* **BACKWARD INCOMPATIBLE** pip no longer respects dependency links by default.
  Users may opt into respecting them again using ``--process-dependency-links``.

* **DEPRECATION** ``pip install --no-install`` and ``pip install
  --no-download`` are now formally deprecated.  See :issue:`906` for discussion on
  possible alternatives, or lack thereof, in future releases.

* **DEPRECATION** ``pip zip`` and ``pip unzip`` are now formally deprecated.

* pip will now install Mac OSX platform wheels from PyPI. (:pull:`1278`)

* pip now generates the appropriate platform-specific console scripts when
  installing wheels. (:pull:`1251`)

* Pip now confirms a wheel is supported when installing directly from a path or
  url. (:pull:`1315`)

* Fixed :issue:`1097`, ``--ignore-installed`` now behaves again as designed, after it was
  unintentionally broke in v0.8.3 when fixing :issue:`14` (:pull:`1352`).

* Fixed a bug where global scripts were being removed when uninstalling --user
  installed packages (:pull:`1353`).

* Fixed :issue:`1163`, --user wasn't being respected when installing scripts from wheels (:pull:`1176`).

* Fixed :issue:`1150`, we now assume '_' means '-' in versions from wheel filenames (:pull:`1158`).

* Fixed :issue:`219`, error when using --log with a failed install (:pull:`1205`).

* Fixed :issue:`1131`, logging was buffered and choppy in Python 3.

* Fixed :issue:`70`,  --timeout was being ignored (:pull:`1202`).

* Fixed :issue:`772`, error when setting PIP_EXISTS_ACTION (:pull:`1201`).

* Added colors to the logging output in order to draw attention to important
  warnings and errors. (:pull:`1109`)

* Added warnings when using an insecure index, find-link, or dependency link. (:pull:`1121`)

* Added support for installing packages from a subdirectory using the ``subdirectory``
  editable option. ( :pull:`1082` )

* Fixed :issue:`1192`. "TypeError: bad operand type for unary" in some cases when
  installing wheels using --find-links (:pull:`1218`).

* Fixed :issue:`1133` and :issue:`317`. Archive contents are now written based on system
  defaults and umask (i.e. permissions are not preserved), except that regular
  files with any execute permissions have the equivalent of "chmod +x" applied
  after being written (:pull:`1146`).

* PreviousBuildDirError now returns a non-zero exit code and prevents the
  previous build dir from being cleaned in all cases (:pull:`1162`).

* Renamed --allow-insecure to --allow-unverified, however the old name will
  continue to work for a period of time (:pull:`1257`).

* Fixed :issue:`1006`, error when installing local projects with symlinks in
  Python 3. (:pull:`1311`)

* The previously hidden ``--log-file`` otion, is now shown as a general option.
  (:pull:`1316`)


**1.4.1 (2013-08-07)**


* **New Signing Key** Release 1.4.1 is using a different key than normal with
  fingerprint: 7C6B 7C5D 5E2B 6356 A926 F04F 6E3C BCE9 3372 DCFA
* Fixed issues with installing from pybundle files (:pull:`1116`).
* Fixed error when sysconfig module throws an exception (:pull:`1095`).
* Don't ignore already installed pre-releases (:pull:`1076`).
* Fixes related to upgrading setuptools (:pull:`1092`).
* Fixes so that --download works with wheel archives (:pull:`1113`).
* Fixes related to recognizing and cleaning global build dirs (:pull:`1080`).


**1.4 (2013-07-23)**


* **BACKWARD INCOMPATIBLE** pip now only installs stable versions by default,
  and offers a new ``--pre`` option to also find pre-release and development
  versions. (:pull:`834`)

* **BACKWARD INCOMPATIBLE** Dropped support for Python 2.5. The minimum
  supported Python version for pip 1.4 is Python 2.6.

* Added support for installing and building wheel archives.
  Thanks Daniel Holth, Marcus Smith, Paul Moore, and Michele Lacchia
  (:pull:`845`)

* Applied security patch to pip's ssl support related to certificate DNS
  wildcard matching (http://bugs.python.org/issue17980).

* To satisfy pip's setuptools requirement, pip now recommends setuptools>=0.8,
  not distribute. setuptools and distribute are now merged into one project
  called 'setuptools'. (:pull:`1003`)

* pip will now warn when installing a file that is either hosted externally to
  the index or cannot be verified with a hash. In the future pip will default
  to not installing them and will require the flags --allow-external NAME, and
  --allow-insecure NAME respectively. (:pull:`985`)

* If an already-downloaded or cached file has a bad hash, re-download it rather
  than erroring out. (:issue:`963`).

* ``pip bundle`` and support for installing from pybundle files is now
  considered deprecated and will be removed in pip v1.5.

* Fixed a number of issues (:issue:`413`, :issue:`709`, :issue:`634`, :issue:`602`, and :issue:`939`) related to
  cleaning up and not reusing build directories. (:pull:`865`, :issue:`948`)

* Added a User Agent so that pip is identifiable in logs. (:pull:`901`)

* Added ssl and --user support to get-pip.py. Thanks Gabriel de Perthuis.
  (:pull:`895`)

* Fixed the proxy support, which was broken in pip 1.3.x (:pull:`840`)

* Fixed :issue:`32` - pip fails when server does not send content-type header.
  Thanks Hugo Lopes Tavares and Kelsey Hightower (:pull:`872`).

* "Vendorized" distlib as pip.vendor.distlib (https://distlib.readthedocs.org/).

* Fixed git VCS backend with git 1.8.3. (:pull:`967`)


**1.3.1 (2013-03-08)**


* Fixed a major backward incompatible change of parsing URLs to externally
  hosted packages that got accidentily included in 1.3.


**1.3 (2013-03-07)**


* SSL Cert Verification; Make https the default for PyPI access.
  Thanks James Cleveland, Giovanni Bajo, Marcus Smith and many others (:pull:`791`, CVE-2013-1629).

* Added "pip list" for listing installed packages and the latest version
  available. Thanks Rafael Caricio, Miguel Araujo, Dmitry Gladkov (:pull:`752`)

* Fixed security issues with pip's use of temp build directories.
  Thanks David (d1b) and Thomas Guttler. (:pull:`780`, CVE-2013-1888)

* Improvements to sphinx docs and cli help. (:pull:`773`)

* Fixed :issue:`707`, dealing with OS X temp dir handling, which was causing
  global NumPy installs to fail. (:pull:`768`)

* Split help output into general vs command-specific option groups.
  Thanks Georgi Valkov. (:pull:`744`; :pull:`721` contains preceding refactor)

* Fixed dependency resolution when installing from archives with uppercase
  project names. (:pull:`724`)

* Fixed problem where re-installs always occurred when using file:// find-links.
  (Pulls :issue:`683`/:issue:`702`)

* "pip install -v" now shows the full download url, not just the archive name.
  Thanks Marc Abramowitz (:pull:`687`)

* Fix to prevent unnecessary PyPI redirects. Thanks Alex Gronholm (:pull:`695`)

* Fixed :issue:`670` - install failure under Python 3 when the same version
  of a package is found under 2 different URLs.  Thanks Paul Moore (:pull:`671`)

* Fix git submodule recursive updates.  Thanks Roey Berman. (Pulls :issue:`674`)

* Explicitly ignore rel='download' links while looking for html pages.
  Thanks Maxime R. (:pull:`677`)

* --user/--upgrade install options now work together. Thanks 'eevee' for
  discovering the problem. (:pull:`705`)

* Added check in ``install --download`` to prevent re-downloading if the target
  file already exists. Thanks Andrey Bulgakov. (:pull:`669`)

* Added support for bare paths (including relative paths) as argument to
  `--find-links`. Thanks Paul Moore for draft patch.

* Added support for --no-index in requirements files.

* Added "pip show" command to get information about an installed package.
  Fixes :issue:`131`. Thanks Kelsey Hightower and Rafael Caricio.

* Added `--root` option for "pip install" to specify root directory. Behaves
  like the same option in distutils but also plays nice with pip's egg-info.
  Thanks Przemek Wrzos.  (:issue:`253` / :pull:`693`)


**1.2.1 (2012-09-06)**


* Fixed a regression introduced in 1.2 about raising an exception when
  not finding any files to uninstall in the current environment. Thanks for
  the fix, Marcus Smith.


**1.2 (2012-09-01)**


* **Dropped support for Python 2.4** The minimum supported Python version is
  now Python 2.5.

* Fixed :issue:`605` - pypi mirror support broken on some DNS responses. Thanks
  philwhin.

* Fixed :issue:`355` - pip uninstall removes files it didn't install. Thanks
  pjdelport.

* Fixed issues :issue:`493`, :issue:`494`, :issue:`440`, and :issue:`573` related to improving support for the
  user installation scheme. Thanks Marcus Smith.

* Write failure log to temp file if default location is not writable. Thanks
  andreigc.

* Pull in submodules for git editable checkouts. Fixes :issue:`289` and :issue:`421`. Thanks
  Hsiaoming Yang and Markus Hametner.

* Use a temporary directory as the default build location outside of a
  virtualenv. Fixes issues :issue:`339` and :issue:`381`. Thanks Ben Rosser.

* Added support for specifying extras with local editables. Thanks Nick
  Stenning.

* Added ``--egg`` flag to request egg-style rather than flat installation. Refs
  :issue:`3`. Thanks Kamal Bin Mustafa.

* Fixed :issue:`510` - prevent e.g. ``gmpy2-2.0.tar.gz`` from matching a request
  to ``pip install gmpy``; sdist filename must begin with full project name
  followed by a dash. Thanks casevh for the report.

* Fixed :issue:`504` - allow package URLS to have querystrings. Thanks W.
  Trevor King.

* Fixed :issue:`58` - pip freeze now falls back to non-editable format rather
  than blowing up if it can't determine the origin repository of an editable.
  Thanks Rory McCann.

* Added a `__main__.py` file to enable `python -m pip` on Python versions
  that support it. Thanks Alexey Luchko.

* Fixed :issue:`487` - upgrade from VCS url of project that does exist on
  index. Thanks Andrew Knapp for the report.

* Fixed :issue:`486` - fix upgrade from VCS url of project with no distribution
  on index.  Thanks Andrew Knapp for the report.

* Fixed :issue:`427` - clearer error message on a malformed VCS url. Thanks
  Thomas Fenzl.

* Added support for using any of the built in guaranteed algorithms in
  ``hashlib`` as a checksum hash.

* Fixed :issue:`321` - Raise an exception if current working directory can't be
  found or accessed.

* Fixed :issue:`82` - Removed special casing of the user directory and use the
  Python default instead.

* Fixed :issue:`436` - Only warn about version conflicts if there is actually one.
  This re-enables using ``==dev`` in requirements files.

* Moved tests to be run on Travis CI: http://travis-ci.org/pypa/pip

* Added a better help formatter.


**1.1 (2012-02-16)**


* Fixed :issue:`326` - don't crash when a package's setup.py emits UTF-8 and
  then fails. Thanks Marc Abramowitz.

* Added ``--target`` option for installing directly to arbitrary directory.
  Thanks Stavros Korokithakis.

* Added support for authentication with Subversion repositories. Thanks
  Qiangning Hong.

* Fixed :issue:`315` - ``--download`` now downloads dependencies as well.
  Thanks Qiangning Hong.

* Errors from subprocesses will display the current working directory.
  Thanks Antti Kaihola.

* Fixed :issue:`369` - compatibility with Subversion 1.7. Thanks Qiangning
  Hong. Note that setuptools remains incompatible with Subversion 1.7; to
  get the benefits of pip's support you must use Distribute rather than
  setuptools.

* Fixed :issue:`57` - ignore py2app-generated OS X mpkg zip files in finder.
  Thanks Rene Dudfield.

* Fixed :issue:`182` - log to ~/Library/Logs/ by default on OS X framework
  installs. Thanks Dan Callahan for report and patch.

* Fixed :issue:`310` - understand version tags without minor version ("py3")
  in sdist filenames. Thanks Stuart Andrews for report and Olivier Girardot for
  patch.

* Fixed :issue:`7` - Pip now supports optionally installing setuptools
  "extras" dependencies; e.g. "pip install Paste[openid]". Thanks Matt Maker
  and Olivier Girardot.

* Fixed :issue:`391` - freeze no longer borks on requirements files with
  --index-url or --find-links. Thanks Herbert Pfennig.

* Fixed :issue:`288` - handle symlinks properly. Thanks lebedov for the patch.

* Fixed :issue:`49` - pip install -U no longer reinstalls the same versions of
  packages. Thanks iguananaut for the pull request.

* Removed ``-E``/``--environment`` option and ``PIP_RESPECT_VIRTUALENV``;
  both use a restart-in-venv mechanism that's broken, and neither one is
  useful since every virtualenv now has pip inside it.  Replace ``pip -E
  path/to/venv install Foo`` with ``virtualenv path/to/venv &&
  path/to/venv/pip install Foo``.

* Fixed :issue:`366` - pip throws IndexError when it calls `scraped_rel_links`

* Fixed :issue:`22` - pip search should set and return a userful shell status code

* Fixed :issue:`351` and :issue:`365` - added global ``--exists-action`` command line
  option to easier script file exists conflicts, e.g. from editable
  requirements from VCS that have a changed repo URL.


**1.0.2 (2011-07-16)**


* Fixed docs issues.
* Fixed :issue:`295` - Reinstall a package when using the ``install -I`` option
* Fixed :issue:`283` - Finds a Git tag pointing to same commit as origin/master
* Fixed :issue:`279` - Use absolute path for path to docs in setup.py
* Fixed :issue:`314` - Correctly handle exceptions on Python3.
* Fixed :issue:`320` - Correctly parse ``--editable`` lines in requirements files


**1.0.1 (2011-04-30)**


* Start to use git-flow.
* Fixed :issue:`274` - `find_command` should not raise AttributeError
* Fixed :issue:`273` - respect Content-Disposition header. Thanks Bradley Ayers.
* Fixed :issue:`233` - pathext handling on Windows.
* Fixed :issue:`252` - svn+svn protocol.
* Fixed :issue:`44` - multiple CLI searches.
* Fixed :issue:`266` - current working directory when running setup.py clean.


**1.0 (2011-04-04)**


* Added Python 3 support! Huge thanks to Vinay Sajip, Vitaly Babiy, Kelsey
  Hightower, and Alex Gronholm, among others.

* Download progress only shown on a real TTY. Thanks Alex Morega.

* Fixed finding of VCS binaries to not be fooled by same-named directories.
  Thanks Alex Morega.

* Fixed uninstall of packages from system Python for users of Debian/Ubuntu
  python-setuptools package (workaround until fixed in Debian and Ubuntu).

* Added `get-pip.py <https://raw.github.com/pypa/pip/master/contrib/get-pip.py>`_
  installer. Simply download and execute it, using the Python interpreter of
  your choice::

    $ curl -O https://raw.github.com/pypa/pip/master/contrib/get-pip.py
    $ python get-pip.py

  This may have to be run as root.

  .. note::

      Make sure you have `distribute <http://pypi.python.org/pypi/distribute>`_
      installed before using the installer!


**0.8.3**


* Moved main repository to Github: https://github.com/pypa/pip

* Transferred primary maintenance from Ian to Jannis Leidel, Carl Meyer, Brian Rosner

* Fixed :issue:`14` - No uninstall-on-upgrade with URL package. Thanks Oliver Tonnhofer

* Fixed :issue:`163` - Egg name not properly resolved. Thanks Igor Sobreira

* Fixed :issue:`178` - Non-alphabetical installation of requirements. Thanks Igor Sobreira

* Fixed :issue:`199` - Documentation mentions --index instead of --index-url. Thanks Kelsey Hightower

* Fixed :issue:`204` - rmtree undefined in mercurial.py. Thanks Kelsey Hightower

* Fixed bug in Git vcs backend that would break during reinstallation.

* Fixed bug in Mercurial vcs backend related to pip freeze and branch/tag resolution.

* Fixed bug in version string parsing related to the suffix "-dev".


**0.8.2**


* Avoid redundant unpacking of bundles (from pwaller)

* Fixed :issue:`32`, :issue:`150`, :issue:`161` - Fixed checking out the correct
  tag/branch/commit when updating an editable Git requirement.

* Fixed :issue:`49` - Added ability to install version control requirements
  without making them editable, e.g.::

    pip install git+https://github.com/pypa/pip/

* Fixed :issue:`175` - Correctly locate build and source directory on Mac OS X.

* Added ``git+https://`` scheme to Git VCS backend.


**0.8.1**


* Added global --user flag as shortcut for --install-option="--user". From
  Ronny Pfannschmidt.

* Added support for `PyPI mirrors <http://pypi.python.org/mirrors>`_ as
  defined in `PEP 381 <http://www.python.org/dev/peps/pep-0381/>`_, from
  Jannis Leidel.

* Fixed :issue:`138` - Git revisions ignored. Thanks John-Scott Atlakson.

* Fixed :issue:`95` - Initial editable install of github package from a tag fails. Thanks John-Scott Atlakson.

* Fixed :issue:`107` - Can't install if a directory in cwd has the same name as the package you're installing.

* Fixed :issue:`39` - --install-option="--prefix=~/.local" ignored with -e.
  Thanks Ronny Pfannschmidt and Wil Tan.


**0.8**


* Track which ``build/`` directories pip creates, never remove directories
  it doesn't create.  From Hugo Lopes Tavares.

* Pip now accepts file:// index URLs. Thanks Dave Abrahams.

* Various cleanup to make test-running more consistent and less fragile.
  Thanks Dave Abrahams.

* Real Windows support (with passing tests). Thanks Dave Abrahams.

* ``pip-2.7`` etc. scripts are created (Python-version specific scripts)

* ``contrib/build-standalone`` script creates a runnable ``.zip`` form of
  pip, from Jannis Leidel

* Editable git repos are updated when reinstalled

* Fix problem with ``--editable`` when multiple ``.egg-info/`` directories
  are found.

* A number of VCS-related fixes for ``pip freeze``, from Hugo Lopes Tavares.

* Significant test framework changes, from Hugo Lopes Tavares.


**0.7.2**


* Set zip_safe=False to avoid problems some people are encountering where
  pip is installed as a zip file.


**0.7.1**


* Fixed opening of logfile with no directory name. Thanks Alexandre Conrad.

* Temporary files are consistently cleaned up, especially after
  installing bundles, also from Alex Conrad.

* Tests now require at least ScriptTest 1.0.3.


**0.7**


* Fixed uninstallation on Windows
* Added ``pip search`` command.
* Tab-complete names of installed distributions for ``pip uninstall``.
* Support tab-completion when there is a global-option before the
  subcommand.
* Install header files in standard (scheme-default) location when installing
  outside a virtualenv. Install them to a slightly more consistent
  non-standard location inside a virtualenv (since the standard location is
  a non-writable symlink to the global location).
* pip now logs to a central location by default (instead of creating
  ``pip-log.txt`` all over the place) and constantly overwrites the
  file in question. On Unix and Mac OS X this is ``'$HOME/.pip/pip.log'``
  and on Windows it's ``'%HOME%\\pip\\pip.log'``. You are still able to
  override this location with the ``$PIP_LOG_FILE`` environment variable.
  For a complete (appended) logfile use the separate ``'--log'`` command line
  option.
* Fixed an issue with Git that left an editable packge as a checkout of a
  remote branch, even if the default behaviour would have been fine, too.
* Fixed installing from a Git tag with older versions of Git.
* Expand "~" in logfile and download cache paths.
* Speed up installing from Mercurial repositories by cloning without
  updating the working copy multiple times.
* Fixed installing directly from directories (e.g.
  ``pip install path/to/dir/``).
* Fixed installing editable packages with ``svn+ssh`` URLs.
* Don't print unwanted debug information when running the freeze command.
* Create log file directory automatically. Thanks Alexandre Conrad.
* Make test suite easier to run successfully. Thanks Dave Abrahams.
* Fixed "pip install ." and "pip install .."; better error for directory
  without setup.py. Thanks Alexandre Conrad.
* Support Debian/Ubuntu "dist-packages" in zip command. Thanks duckx.
* Fix relative --src folder. Thanks Simon Cross.
* Handle missing VCS with an error message. Thanks Alexandre Conrad.
* Added --no-download option to install; pairs with --no-install to separate
  download and installation into two steps. Thanks Simon Cross.
* Fix uninstalling from requirements file containing -f, -i, or
  --extra-index-url.
* Leftover build directories are now removed. Thanks Alexandre Conrad.


**0.6.3**


* Fixed import error on Windows with regard to the backwards compatibility
  package


**0.6.2**


* Fixed uninstall when /tmp is on a different filesystem.

* Fixed uninstallation of distributions with namespace packages.


**0.6.1**


* Added support for the ``https`` and ``http-static`` schemes to the
  Mercurial and ``ftp`` scheme to the Bazaar backend.

* Fixed uninstallation of scripts installed with easy_install.

* Fixed an issue in the package finder that could result in an
  infinite loop while looking for links.

* Fixed issue with ``pip bundle`` and local files (which weren't being
  copied into the bundle), from Whit Morriss.


**0.6**


* Add ``pip uninstall`` and uninstall-before upgrade (from Carl
  Meyer).

* Extended configurability with config files and environment variables.

* Allow packages to be upgraded, e.g., ``pip install Package==0.1``
  then ``pip install Package==0.2``.

* Allow installing/upgrading to Package==dev (fix "Source version does not
  match target version" errors).

* Added command and option completion for bash and zsh.

* Extended integration with virtualenv by providing an option to
  automatically use an active virtualenv and an option to warn if no active
  virtualenv is found.

* Fixed a bug with pip install --download and editable packages, where
  directories were being set with 0000 permissions, now defaults to 755.

* Fixed uninstallation of easy_installed console_scripts.

* Fixed uninstallation on Mac OS X Framework layout installs

* Fixed bug preventing uninstall of editables with source outside venv.

* Creates download cache directory if not existing.


**0.5.1**


* Fixed a couple little bugs, with git and with extensions.


**0.5**


* Added ability to override the default log file name (``pip-log.txt``)
  with the environmental variable ``$PIP_LOG_FILE``.

* Made the freeze command print installed packages to stdout instead of
  writing them to a file. Use simple redirection (e.g.
  ``pip freeze > stable-req.txt``) to get a file with requirements.

* Fixed problem with freezing editable packages from a Git repository.

* Added support for base URLs using ``<base href='...'>`` when parsing
  HTML pages.

* Fixed installing of non-editable packages from version control systems.

* Fixed issue with Bazaar's bzr+ssh scheme.

* Added --download-dir option to the install command to retrieve package
  archives. If given an editable package it will create an archive of it.

* Added ability to pass local file and directory paths to ``--find-links``,
  e.g. ``--find-links=file:///path/to/my/private/archive``

* Reduced the amount of console log messages when fetching a page to find a
  distribution was problematic. The full messages can be found in pip-log.txt.

* Added ``--no-deps`` option to install ignore package dependencies

* Added ``--no-index`` option to ignore the package index (PyPI) temporarily

* Fixed installing editable packages from Git branches.

* Fixes freezing of editable packages from Mercurial repositories.

* Fixed handling read-only attributes of build files, e.g. of Subversion and
  Bazaar on Windows.

* When downloading a file from a redirect, use the redirected
  location's extension to guess the compression (happens specifically
  when redirecting to a bitbucket.org tip.gz file).

* Editable freeze URLs now always use revision hash/id rather than tip or
  branch names which could move.

* Fixed comparison of repo URLs so incidental differences such as
  presence/absence of final slashes or quoted/unquoted special
  characters don't trigger "ignore/switch/wipe/backup" choice.

* Fixed handling of attempt to checkout editable install to a
  non-empty, non-repo directory.


**0.4**


* Make ``-e`` work better with local hg repositories

* Construct PyPI URLs the exact way easy_install constructs URLs (you
  might notice this if you use a custom index that is
  slash-sensitive).

* Improvements on Windows (from `Ionel Maries Cristian
  <http://ionelmc.wordpress.com/>`_).

* Fixed problem with not being able to install private git repositories.

* Make ``pip zip`` zip all its arguments, not just the first.

* Fix some filename issues on Windows.

* Allow the ``-i`` and ``--extra-index-url`` options in requirements
  files.

* Fix the way bundle components are unpacked and moved around, to make
  bundles work.

* Adds ``-s`` option to allow the access to the global site-packages if a
  virtualenv is to be created.

* Fixed support for Subversion 1.6.


**0.3.1**


* Improved virtualenv restart and various path/cleanup problems on win32.

* Fixed a regression with installing from svn repositories (when not
  using ``-e``).

* Fixes when installing editable packages that put their source in a
  subdirectory (like ``src/``).

* Improve ``pip -h``


**0.3**


* Added support for editable packages created from Git, Mercurial and Bazaar
  repositories and ability to freeze them. Refactored support for version
  control systems.

* Do not use ``sys.exit()`` from inside the code, instead use a
  return.  This will make it easier to invoke programmatically.

* Put the install record in ``Package.egg-info/installed-files.txt``
  (previously they went in
  ``site-packages/install-record-Package.txt``).

* Fix a problem with ``pip freeze`` not including ``-e svn+`` when an
  svn structure is peculiar.

* Allow ``pip -E`` to work with a virtualenv that uses a different
  version of Python than the parent environment.

* Fixed Win32 virtualenv (``-E``) option.

* Search the links passed in with ``-f`` for packages.

* Detect zip files, even when the file doesn't have a ``.zip``
  extension and it is served with the wrong Content-Type.

* Installing editable from existing source now works, like ``pip
  install -e some/path/`` will install the package in ``some/path/``.
  Most importantly, anything that package requires will also be
  installed by pip.

* Add a ``--path`` option to ``pip un/zip``, so you can avoid zipping
  files that are outside of where you expect.

* Add ``--simulate`` option to ``pip zip``.


**0.2.1**


* Fixed small problem that prevented using ``pip.py`` without actually
  installing pip.

* Fixed ``--upgrade``, which would download and appear to install
  upgraded packages, but actually just reinstall the existing package.

* Fixed Windows problem with putting the install record in the right
  place, and generating the ``pip`` script with Setuptools.

* Download links that include embedded spaces or other unsafe
  characters (those characters get %-encoded).

* Fixed use of URLs in requirement files, and problems with some blank
  lines.

* Turn some tar file errors into warnings.


**0.2**


* Renamed to ``pip``, and to install you now do ``pip install
  PACKAGE``

* Added command ``pip zip PACKAGE`` and ``pip unzip PACKAGE``.  This
  is particularly intended for Google App Engine to manage libraries
  to stay under the 1000-file limit.

* Some fixes to bundles, especially editable packages and when
  creating a bundle using unnamed packages (like just an svn
  repository without ``#egg=Package``).


**0.1.4**


* Added an option ``--install-option`` to pass options to pass
  arguments to ``setup.py install``

* ``.svn/`` directories are no longer included in bundles, as these
  directories are specific to a version of svn -- if you build a
  bundle on a system with svn 1.5, you can't use the checkout on a
  system with svn 1.4.  Instead a file ``svn-checkout.txt`` is
  included that notes the original location and revision, and the
  command you can use to turn it back into an svn checkout.  (Probably
  unpacking the bundle should, maybe optionally, recreate this
  information -- but that is not currently implemented, and it would
  require network access.)

* Avoid ambiguities over project name case, where for instance
  MyPackage and mypackage would be considered different packages.
  This in particular caused problems on Macs, where ``MyPackage/`` and
  ``mypackage/`` are the same directory.

* Added support for an environmental variable
  ``$PIP_DOWNLOAD_CACHE`` which will cache package downloads, so
  future installations won't require large downloads.  Network access
  is still required, but just some downloads will be avoided when
  using this.


**0.1.3**


* Always use ``svn checkout`` (not ``export``) so that
  ``tag_svn_revision`` settings give the revision of the package.

* Don't update checkouts that came from ``.pybundle`` files.


**0.1.2**


* Improve error text when there are errors fetching HTML pages when
  seeking packages.

* Improve bundles: include empty directories, make them work with
  editable packages.

* If you use ``-E env`` and the environment ``env/`` doesn't exist, a
  new virtual environment will be created.

* Fix ``dependency_links`` for finding packages.


**0.1.1**


* Fixed a NameError exception when running pip outside of a
  virtualenv environment.

* Added HTTP proxy support (from Prabhu Ramachandran)

* Fixed use of ``hashlib.md5`` on python2.5+ (also from Prabhu
  Ramachandran)


**0.1**


* Initial release<|MERGE_RESOLUTION|>--- conflicted
+++ resolved
@@ -1,11 +1,10 @@
-<<<<<<< HEAD
 **7.1.0 (unreleased)**
-=======
+
+
 **7.0.3 (2015-06-01)**
 
 * Fixed a regression where ``--no-cache-dir`` would raise an exception, fixes
   :issue:`2855`.
->>>>>>> 22baf0ca
 
 
 **7.0.2 (2015-06-01)**
