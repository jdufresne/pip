import os
import tempfile
import shutil

from pip.req import InstallRequirement, RequirementSet, parse_requirements
from pip.log import logger
from pip.locations import src_prefix, virtualenv_no_global, distutils_scheme
from pip.basecommand import Command
from pip.index import PackageFinder
from pip.exceptions import (
    InstallationError, CommandError, PreviousBuildDirError,
)
from pip import cmdoptions


class InstallCommand(Command):
    """
    Install packages from:

    - PyPI (and other indexes) using requirement specifiers.
    - VCS project urls.
    - Local project directories.
    - Local or remote source archives.

    pip also supports installing from "requirements files", which provide
    an easy way to specify a whole environment to be installed.
    """
    name = 'install'

    usage = """
      %prog [options] <requirement specifier> ...
      %prog [options] -r <requirements file> ...
      %prog [options] [-e] <vcs project url> ...
      %prog [options] [-e] <local project path> ...
      %prog [options] <archive url/path> ..."""

    summary = 'Install packages.'
    bundle = False

    def __init__(self, *args, **kw):
        super(InstallCommand, self).__init__(*args, **kw)

        cmd_opts = self.cmd_opts

        cmd_opts.add_option(
            '-e', '--editable',
            dest='editables',
            action='append',
            default=[],
            metavar='path/url',
            help=('Install a project in editable mode (i.e. setuptools '
                  '"develop mode") from a local project path or a VCS url.'),
        )

        cmd_opts.add_option(cmdoptions.requirements.make())
        cmd_opts.add_option(cmdoptions.build_dir.make())

        cmd_opts.add_option(
            '-t', '--target',
            dest='target_dir',
            metavar='dir',
            default=None,
            help='Install packages into <dir>.')

        cmd_opts.add_option(
            '-d', '--download', '--download-dir', '--download-directory',
            dest='download_dir',
            metavar='dir',
            default=None,
            help=("Download packages into <dir> instead of installing them, "
                  "regardless of what's already installed."),
        )

        cmd_opts.add_option(cmdoptions.download_cache.make())

        cmd_opts.add_option(
            '--src', '--source', '--source-dir', '--source-directory',
            dest='src_dir',
            metavar='dir',
            default=src_prefix,
            help='Directory to check out editable projects into. '
            'The default in a virtualenv is "<venv path>/src". '
            'The default for global installs is "<current dir>/src".')

        cmd_opts.add_option(
            '-U', '--upgrade',
            dest='upgrade',
            action='store_true',
            help='Upgrade all packages to the newest available version. '
                 'This process is recursive regardless of whether a dependency'
                 ' is already satisfied.'
        )

        cmd_opts.add_option(
            '--force-reinstall',
            dest='force_reinstall',
            action='store_true',
            help='When upgrading, reinstall all packages even if they are '
                 'already up-to-date.')

        cmd_opts.add_option(
            '-I', '--ignore-installed',
            dest='ignore_installed',
            action='store_true',
            help='Ignore the installed packages (reinstalling instead).')

        cmd_opts.add_option(cmdoptions.no_deps.make())

        cmd_opts.add_option(
            '--no-install',
            dest='no_install',
            action='store_true',
            help="DEPRECATED. Download and unpack all packages, but don't "
                 "actually install them."
        )

        cmd_opts.add_option(
            '--no-download',
            dest='no_download',
            action="store_true",
            help="DEPRECATED. Don't download any packages, just install the "
                 "ones already downloaded (completes an install run with "
                 "--no-install).")

        cmd_opts.add_option(cmdoptions.install_options.make())
        cmd_opts.add_option(cmdoptions.global_options.make())

        cmd_opts.add_option(
            '--user',
            dest='use_user_site',
            action='store_true',
            help='Install using the user scheme.')

        cmd_opts.add_option(
            '--egg',
            dest='as_egg',
            action='store_true',
            help="Install packages as eggs, not 'flat', like pip normally "
                 "does. This option is not about installing *from* eggs. "
                 "(WARNING: Because this option overrides pip's normal install"
                 " logic, requirements files may not behave as expected.)")

        cmd_opts.add_option(
            '--root',
            dest='root_path',
            metavar='dir',
            default=None,
            help="Install everything relative to this alternate root "
                 "directory.")

        cmd_opts.add_option(
            "--compile",
            action="store_true",
            dest="compile",
            default=True,
            help="Compile py files to pyc",
        )

        cmd_opts.add_option(
            "--no-compile",
            action="store_false",
            dest="compile",
            help="Do not compile py files to pyc",
        )

        cmd_opts.add_option(cmdoptions.use_wheel.make())
        cmd_opts.add_option(cmdoptions.no_use_wheel.make())

        cmd_opts.add_option(
            '--pre',
            action='store_true',
            default=False,
            help="Include pre-release and development versions. By default, "
                 "pip only finds stable versions.")

        cmd_opts.add_option(cmdoptions.no_clean.make())

        index_opts = cmdoptions.make_option_group(
            cmdoptions.index_group,
            self.parser,
        )

        self.parser.insert_option_group(0, index_opts)
        self.parser.insert_option_group(0, cmd_opts)

    def _build_package_finder(self, options, index_urls, session):
        """
        Create a package finder appropriate to this install command.
        This method is meant to be overridden by subclasses, not
        called directly.
        """
        return PackageFinder(
            find_links=options.find_links,
            index_urls=index_urls,
            use_wheel=options.use_wheel,
            allow_external=options.allow_external,
            allow_unverified=options.allow_unverified,
            allow_all_external=options.allow_all_external,
            allow_all_prereleases=options.pre,
            process_dependency_links=options.process_dependency_links,
            session=session,
        )

    def run(self, options, args):

<<<<<<< HEAD
        if options.no_install or options.no_download:
            logger.deprecated(
                '1.7',
                "DEPRECATION: '--no-install' and '--no-download` are "
                "deprecated.  See https://github.com/pypa/pip/issues/906."
            )
=======
        if (
            options.no_install or
            options.no_download or
            options.build_dir or
            options.no_clean
        ):
            logger.deprecated('1.7', 'DEPRECATION: --no-install, --no-download, --build, '
                              'and --no-clean are deprecated.  See https://github.com/pypa/pip/issues/906.')
>>>>>>> 3435cf36

        if options.download_dir:
            options.no_install = True
            options.ignore_installed = True
        options.build_dir = os.path.abspath(options.build_dir)
        options.src_dir = os.path.abspath(options.src_dir)
        install_options = options.install_options or []
        if options.use_user_site:
            if virtualenv_no_global():
                raise InstallationError(
                    "Can not perform a '--user' install. User site-packages "
                    "are not visible in this virtualenv."
                )
            install_options.append('--user')

        temp_target_dir = None
        if options.target_dir:
            options.ignore_installed = True
            temp_target_dir = tempfile.mkdtemp()
            options.target_dir = os.path.abspath(options.target_dir)
            if (os.path.exists(options.target_dir)
                    and not os.path.isdir(options.target_dir)):
                raise CommandError(
                    "Target path exists but is not a directory, will not "
                    "continue."
                )
            install_options.append('--home=' + temp_target_dir)

        global_options = options.global_options or []
        index_urls = [options.index_url] + options.extra_index_urls
        if options.no_index:
            logger.notify('Ignoring indexes: %s' % ','.join(index_urls))
            index_urls = []

        if options.use_mirrors:
            logger.deprecated(
                "1.7",
                "--use-mirrors has been deprecated and will be removed"
                " in the future. Explicit uses of --index-url and/or "
                "--extra-index-url is suggested."
            )

        if options.mirrors:
            logger.deprecated(
                "1.7",
                "--mirrors has been deprecated and will be removed in "
                " the future. Explicit uses of --index-url and/or "
                "--extra-index-url is suggested."
            )
            index_urls += options.mirrors

        session = self._build_session(options)

        finder = self._build_package_finder(options, index_urls, session)

        requirement_set = RequirementSet(
            build_dir=options.build_dir,
            src_dir=options.src_dir,
            download_dir=options.download_dir,
            download_cache=options.download_cache,
            upgrade=options.upgrade,
            as_egg=options.as_egg,
            ignore_installed=options.ignore_installed,
            ignore_dependencies=options.ignore_dependencies,
            force_reinstall=options.force_reinstall,
            use_user_site=options.use_user_site,
            target_dir=temp_target_dir,
            session=session,
            pycompile=options.compile,
        )
        for name in args:
            requirement_set.add_requirement(
                InstallRequirement.from_line(name, None))
        for name in options.editables:
            requirement_set.add_requirement(
                InstallRequirement.from_editable(
                    name,
                    default_vcs=options.default_vcs
                )
            )
        for filename in options.requirements:
            for req in parse_requirements(
                    filename, finder=finder, options=options, session=session):
                requirement_set.add_requirement(req)
        if not requirement_set.has_requirements:
            opts = {'name': self.name}
            if options.find_links:
                msg = ('You must give at least one requirement to %(name)s '
                       '(maybe you meant "pip %(name)s %(links)s"?)' %
                       dict(opts, links=' '.join(options.find_links)))
            else:
                msg = ('You must give at least one requirement '
                       'to %(name)s (see "pip help %(name)s")' % opts)
            logger.warn(msg)
            return

        try:
            if not options.no_download:
                requirement_set.prepare_files(
                    finder,
                    force_root_egg_info=self.bundle,
                    bundle=self.bundle,
                )
            else:
                requirement_set.locate_files()

            if not options.no_install and not self.bundle:
                requirement_set.install(
                    install_options,
                    global_options,
                    root=options.root_path,
                )
                installed = ' '.join([req.name for req in
                                      requirement_set.successfully_installed])
                if installed:
                    logger.notify('Successfully installed %s' % installed)
            elif not self.bundle:
                downloaded = ' '.join([
                    req.name for req in requirement_set.successfully_downloaded
                ])
                if downloaded:
                    logger.notify('Successfully downloaded %s' % downloaded)
            elif self.bundle:
                requirement_set.create_bundle(self.bundle_filename)
                logger.notify('Created bundle in %s' % self.bundle_filename)
        except PreviousBuildDirError:
            options.no_clean = True
            raise
        finally:
            # Clean up
            if ((not options.no_clean)
                    and ((not options.no_install) or options.download_dir)):
                requirement_set.cleanup_files(bundle=self.bundle)

        if options.target_dir:
            if not os.path.exists(options.target_dir):
                os.makedirs(options.target_dir)
            lib_dir = distutils_scheme('', home=temp_target_dir)['purelib']
            for item in os.listdir(lib_dir):
                shutil.move(
                    os.path.join(lib_dir, item),
                    os.path.join(options.target_dir, item)
                    )
            shutil.rmtree(temp_target_dir)
        return requirement_set<|MERGE_RESOLUTION|>--- conflicted
+++ resolved
@@ -203,23 +203,18 @@
 
     def run(self, options, args):
 
-<<<<<<< HEAD
-        if options.no_install or options.no_download:
-            logger.deprecated(
-                '1.7',
-                "DEPRECATION: '--no-install' and '--no-download` are "
-                "deprecated.  See https://github.com/pypa/pip/issues/906."
-            )
-=======
         if (
             options.no_install or
             options.no_download or
             options.build_dir or
             options.no_clean
         ):
-            logger.deprecated('1.7', 'DEPRECATION: --no-install, --no-download, --build, '
-                              'and --no-clean are deprecated.  See https://github.com/pypa/pip/issues/906.')
->>>>>>> 3435cf36
+            logger.deprecated(
+                '1.7',
+                'DEPRECATION: --no-install, --no-download, --build, '
+                'and --no-clean are deprecated.  See '
+                'https://github.com/pypa/pip/issues/906.',
+            )
 
         if options.download_dir:
             options.no_install = True
