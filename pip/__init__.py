--- conflicted
+++ resolved
@@ -19,11 +19,7 @@
 cmdoptions = pip.cmdoptions
 
 # The version as used in the setup.py and the docs conf.py
-<<<<<<< HEAD
 __version__ = "1.6.dev1"
-=======
-__version__ = "1.5.1"
->>>>>>> 33e21377
 
 
 def autocomplete():
